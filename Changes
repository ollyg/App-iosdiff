<<<<<<< HEAD
$NEXT
=======
{{$NEXT}}
>>>>>>> b8ddd8bd

  * First release to CPAN as an App<|MERGE_RESOLUTION|>--- conflicted
+++ resolved
@@ -1,7 +1,3 @@
-<<<<<<< HEAD
-$NEXT
-=======
-{{$NEXT}}
->>>>>>> b8ddd8bd
+1.112141  2011-08-02 16:21:53 Europe/London
 
   * First release to CPAN as an App