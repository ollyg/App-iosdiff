use strict;
use warnings FATAL => 'all';

use File::Slurp;
use Regexp::Common 'net';
use Net::DNS; # core
use App::iosdiff ();

sub help {
    print <<ENDHELP
    iosdiff - Cisco IOS Config Diff Utility

    usage:
        iosdiff [options] left_file right_file

    options:
        -B          suppress printing of banner
ENDHELP
}

if (scalar @ARGV < 2) {
    help();
    exit 1;
}

my $right_file = pop @ARGV;
my $left_file  = pop @ARGV;

defined $left_file and -r $left_file
    or die "missing left file\n";

defined $right_file and -r $right_file
    or die "missing right file\n";

my $device = $right_file; # should be an option

# list of devices for which we do not want a diff
my @device_ignore =
        read_file( '/etc/iosdiff-ignore', err_mode => 'quiet' );
exit 0 if grep {m/^$device\n?$/} @device_ignore;

# the business
my @output = App::iosdiff::diff({
    left => $left_file,
    right => $right_file,
});
exit 0 if scalar @output == 0;

# hack!
my $suppress_banner = pop @ARGV;
unless (defined $suppress_banner and $suppress_banner eq '-B') {
    if ($device =~ m/($RE{net}{IPv4})/) {
        $device = $1;
        my $res   = Net::DNS::Resolver->new;
        my $query = $res->search($device);

        if ($query) {
            foreach my $rr ($query->answer) {
                next unless $rr->type eq 'PTR';
                $device = $rr->ptrdname;
                last;
            }
        }
        else {
            $device = "[$device]";
        }
    }

    print "~~~ Config diff for device $device\n";
    print '=' x 67, "\n";
}

print @output;
exit 0;

# ABSTRACT: Cisco IOS Config Diff Utility
# PODNAME: iosdiff


__END__
=pod

=head1 NAME

iosdiff - Cisco IOS Config Diff Utility

=head1 VERSION

version 1.112141

=head1 SYNOPSIS

 $> iosdiff 192.0.2.1 192.0.2.1.new

 ~~~ Config diff for device 192.0.2.1
 ===================================================================
 - snmp-server enable traps ccme
 + snmp-server enable traps srst

=head1 DESCRIPTION

The C<iosdiff> program will intelligently diff two files which are in Cisco
IOS-style configuration file format.

Whilst an ordinary diff works on IOS-style configuration files, it doesn't
show the context in a useful way. For example if one line changes within an
interface configuration, you're likely not to see the interface name in a
standard 3-line contextual diff. This program improves that by showing the
full context of any difference.

In terms of IOS-style configuration, this context means either the "section"
such as an interface or class-map (a header with indented lines), or the
command group such as an access control list, where the lines share common
leading text.

=head1 USAGE

The C<iosdiff> command takes only two arguments, which are the names of the
two files to diff.

 $> iosdiff from-this-file to-this-file

Lines in the files which are comments (begin with "C<!>") will be stripped
from the file before the comparison is made.

=head2 Options

=over 4

=item C<-B>

Use this option to I<suppress> the banner which is printed before the diff
output. Of course, no banner is printed anyway if there's no difference
between the two files being compared. The banner looks like:

 ~~~ Config diff for device 192.0.2.1
 ===================================================================

The device name in the banner depends on the name of the "right hand" file
provided for comparison (that is, the second file name passed in the command
line arguments). If there's an IP in the file name, it is resolved to a host
name using the DNS and printed. Otherwise the IP is used, but if there's no IP
then the file name itself is used.

 $> iosdiff -B from-this-file to-this-file

=back

<<<<<<< HEAD
=head1 AUTHOR

Oliver Gorwits <oliver@cpan.org>

=head1 COPYRIGHT AND LICENSE

This software is copyright (c) 2011 by University of Oxford.

This is free software; you can redistribute it and/or modify it under
the same terms as the Perl 5 programming language system itself.

=cut
=======
=head1 CONFIGURATION

You can provide a file with a list of devices to ignore. If the device having
its configuration diffed is mentioned in the file, the program exits silently.

The name of the device is the "right hand" file provided for comparison (that
is, the second file name passed in the command line arguments). For RANCID,
not that this will probably have a suffix of "C<.new>".

The file used for this list is C</etc/iosdiff-ignore>. Patches are welcome to
make this feature smarter. Its contents should be one name per line, only.

=head1 RANCID INTEGRATION

If you use RANCID with Subversion, edit the RANCID user's
C<~/.subversion/config> to contain the following line:

 diff-cmd=iosdiff

The effect will be that this program is called instead of the system diff
utility, and smarter output produced in email notices.

=head1 CAVEATS

=head2 RANCID

Unfortunately where the difference between files is within the comments lines,
RANCID will emit a notice about the difference, but you'll get nothing more.
That's because comments are ignored by this program. The fix would be to patch
RANCID to spot when the diff program emits no output.

Also, if you use RANCID for devices which do not save IOS-style configuration
files, then setting C<diff-cmd=iosdiff> will probably not be as useful. There
is no workaround, as it's a global setting for RANCID.

=head2 Use with C<patch> Utility

The contextual diff output produced by this program is not suitable as input
to the C<patch> utility.

=cut
>>>>>>> 2d444bb8
<|MERGE_RESOLUTION|>--- conflicted
+++ resolved
@@ -86,7 +86,7 @@
 
 =head1 VERSION
 
-version 1.112141
+version 1.112150
 
 =head1 SYNOPSIS
 
@@ -146,20 +146,6 @@
 
 =back
 
-<<<<<<< HEAD
-=head1 AUTHOR
-
-Oliver Gorwits <oliver@cpan.org>
-
-=head1 COPYRIGHT AND LICENSE
-
-This software is copyright (c) 2011 by University of Oxford.
-
-This is free software; you can redistribute it and/or modify it under
-the same terms as the Perl 5 programming language system itself.
-
-=cut
-=======
 =head1 CONFIGURATION
 
 You can provide a file with a list of devices to ignore. If the device having
@@ -200,5 +186,15 @@
 The contextual diff output produced by this program is not suitable as input
 to the C<patch> utility.
 
+=head1 AUTHOR
+
+Oliver Gorwits <oliver@cpan.org>
+
+=head1 COPYRIGHT AND LICENSE
+
+This software is copyright (c) 2011 by University of Oxford.
+
+This is free software; you can redistribute it and/or modify it under
+the same terms as the Perl 5 programming language system itself.
+
 =cut
->>>>>>> 2d444bb8
